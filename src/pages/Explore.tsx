<<<<<<< HEAD
import { useState, useMemo, useEffect, useRef, useCallback } from 'react'
import { useNavigate } from 'react-router-dom'
=======
import { useState, useMemo, useEffect, useRef } from 'react'
import { StatusBadge, StatusIndicator, TicketStatus } from '../components/UI/TicketStatus'
>>>>>>> d4e80893
import { Filter, Play, MessageCircle, ArrowUp, ArrowDown, Clock, AlertTriangle, CheckCircle2, Megaphone, Trophy, Search, X, MapPin, User, Heart, Bookmark, Share2, ChevronUp, ChevronDown } from 'lucide-react'
import { usePosts } from '../contexts/PostContext'
import { CivicPost } from '../types'

type ExploreFilter = 'all' | 'issue' | 'announcement' | 'accomplishment' | 'news'
type SortOption = 'recent' | 'popular' | 'trending'

interface ExploreCardProps {
  post: CivicPost
  onClick: (post: CivicPost) => void
}

function ExploreCard({ post, onClick }: ExploreCardProps) {
  const getTypeIcon = (type: string) => {
    switch (type) {
      case 'issue': return <AlertTriangle className="w-4 h-4 text-red-500" />
      case 'announcement': return <Megaphone className="w-4 h-4 text-blue-500" />
      case 'accomplishment': return <Trophy className="w-4 h-4 text-green-500" />
      case 'news': return <Clock className="w-4 h-4 text-gray-500" />
      default: return <Clock className="w-4 h-4 text-gray-500" />
    }
  }

  const getTypeColor = (type: string) => {
    switch (type) {
      case 'issue': return 'bg-red-100 text-red-700 border-red-200'
      case 'announcement': return 'bg-blue-100 text-blue-700 border-blue-200'
      case 'accomplishment': return 'bg-green-100 text-green-700 border-green-200'
      case 'news': return 'bg-gray-100 text-gray-700 border-gray-200'
      default: return 'bg-gray-100 text-gray-700 border-gray-200'
    }
  }

  const formatNumber = (num: number) => {
    if (num >= 1000000) return `${(num / 1000000).toFixed(1)}M`
    if (num >= 1000) return `${(num / 1000).toFixed(1)}k`
    return num.toString()
  }

  const getTimestamp = (date: Date) => {
    const now = new Date()
    const diffMs = now.getTime() - date.getTime()
    const diffMins = Math.floor(diffMs / 60000)
    const diffHours = Math.floor(diffMs / 3600000)
    const diffDays = Math.floor(diffMs / 86400000)

    if (diffMins < 60) return `${diffMins}m`
    if (diffHours < 24) return `${diffHours}h`
    return `${diffDays}d`
  }

  // Determine card height based on content - improved algorithm
  const getCardHeight = () => {
    const hasMedia = post.image || post.video
    const descLength = post.content.length
    
    if (hasMedia) {
      if (descLength > 200) return 'min-h-[350px]'
      if (descLength > 100) return 'min-h-[300px]'
      return 'min-h-[280px]'
    }
    
    if (descLength > 250) return 'min-h-[220px]'
    if (descLength > 150) return 'min-h-[180px]'
    return 'min-h-[160px]'
  }

  return (
    <div 
      className={`relative bg-white rounded-xl overflow-hidden shadow-sm border border-gray-200 cursor-pointer group hover:shadow-lg hover:border-gray-300 transition-all duration-300 ${getCardHeight()}`}
      onClick={() => onClick(post)}
    >
      {/* Media */}
      <div className="relative aspect-square bg-gradient-to-br from-gray-50 to-gray-100">
        {post.image && (
          <img 
            src={post.image} 
            alt={post.title}
            className="w-full h-full object-cover group-hover:scale-110 transition-transform duration-500"
            loading="lazy"
          />
        )}
        {post.video && (
          <div className="relative w-full h-full bg-black">
            <video 
              src={post.video}
              className="w-full h-full object-cover"
              muted
              preload="metadata"
            />
            <div className="absolute inset-0 flex items-center justify-center bg-black bg-opacity-20">
              <div className="w-14 h-14 bg-white bg-opacity-90 backdrop-blur-sm rounded-full flex items-center justify-center shadow-lg group-hover:scale-110 transition-transform duration-200">
                <Play className="w-6 h-6 text-gray-800 ml-1" fill="currentColor" />
              </div>
            </div>
          </div>
        )}
        {!post.image && !post.video && (
          <div className="w-full h-full bg-gradient-to-br from-gray-100 to-gray-200 flex items-center justify-center">
            <div className="text-gray-400 text-5xl opacity-50">
              {getTypeIcon(post.post_type)}
            </div>
          </div>
        )}

        {/* Enhanced overlay with stats */}
        <div className="absolute inset-0 bg-gradient-to-t from-black/60 via-transparent to-transparent opacity-0 group-hover:opacity-100 transition-all duration-300">
          <div className="absolute bottom-3 left-3 right-3">
            <div className="flex items-center justify-between text-white text-sm font-medium">
              <div className="flex items-center space-x-4">
                <div className="flex items-center space-x-1 bg-black/30 backdrop-blur-sm px-2 py-1 rounded-full">
                  <ArrowUp className="w-4 h-4" />
                  <span>{formatNumber(post.upvotes)}</span>
                </div>
                <div className="flex items-center space-x-1 bg-black/30 backdrop-blur-sm px-2 py-1 rounded-full">
                  <MessageCircle className="w-4 h-4" />
                  <span>{formatNumber(post.comment_count)}</span>
                </div>
              </div>
              <div className="bg-black/30 backdrop-blur-sm px-2 py-1 rounded-full text-xs">
                {getTimestamp(new Date(post.created_at))}
              </div>
            </div>
          </div>
        </div>

        {/* Enhanced type badge */}
        <div className="absolute top-3 left-3">
          <span className={`inline-flex items-center px-2.5 py-1.5 rounded-full text-xs font-semibold border backdrop-blur-sm ${getTypeColor(post.post_type)}`}>
            {getTypeIcon(post.post_type)}
            <span className="ml-1.5 capitalize">{post.post_type}</span>
          </span>
        </div>

        {/* Enhanced status badge for issues */}
        {post.post_type === 'issue' && post.status && (
          <div className="absolute top-3 right-3">
            <StatusBadge 
              status={post.status as TicketStatus} 
              size="sm"
              variant="default"
              className="backdrop-blur-sm shadow-lg"
            />
          </div>
        )}

        {/* User verification badge for representatives */}
        {post.author.role_name === 'representative' && post.author.verified && (
          <div className="absolute bottom-3 right-3 opacity-0 group-hover:opacity-100 transition-opacity duration-300">
            <div className="w-6 h-6 bg-blue-500 rounded-full flex items-center justify-center">
              <CheckCircle2 className="w-4 h-4 text-white" />
            </div>
          </div>
        )}
      </div>

      {/* Enhanced content */}
      <div className="p-4">
        <h3 className="text-sm font-semibold text-gray-900 line-clamp-2 leading-tight mb-2">
          {post.title}
        </h3>
        <p className="text-xs text-gray-600 line-clamp-3 leading-relaxed mb-3">
          {post.content}
        </p>
        
        {/* Enhanced footer */}
        <div className="flex items-center justify-between pt-3 border-t border-gray-100">
          <div className="flex items-center space-x-2">
            <MapPin className="w-3 h-3 text-gray-400" />
            <span className="text-xs text-gray-500 font-medium truncate">{post.location}</span>
          </div>
          <div className="flex items-center space-x-3 text-xs text-gray-500">
            <div className="flex items-center space-x-1">
              <ArrowUp className={`w-3 h-3 ${post.is_upvoted ? 'text-blue-500' : ''}`} />
              <span className={post.is_upvoted ? 'text-blue-600 font-medium' : ''}>{formatNumber(post.upvotes)}</span>
            </div>
            <div className="flex items-center space-x-1">
              <MessageCircle className="w-3 h-3" />
              <span>{formatNumber(post.comment_count)}</span>
            </div>
            {post.is_saved && (
              <Bookmark className="w-3 h-3 text-yellow-500 fill-current" />
            )}
          </div>
        </div>
      </div>
    </div>
  )
}

export default function Explore() {
  const { posts, loadPosts } = usePosts()
  const navigate = useNavigate()
  const [activeFilter, setActiveFilter] = useState<ExploreFilter>('all')
  const [selectedPostIndex, setSelectedPostIndex] = useState<number>(-1)
  const [isDetailViewerOpen, setIsDetailViewerOpen] = useState(false)
  const [sortBy, setSortBy] = useState<SortOption>('recent')

  // Load posts when component mounts if no posts are available
  useEffect(() => {
    if (posts.length === 0) {
      const filters = {
        post_type: undefined,
        sort_by: 'created_at',
        order: 'desc' as const
      }
      loadPosts(filters, true)
    }
  }, [posts.length, loadPosts])

  // Handle filter changes
  const handleFilterChange = async (filter: ExploreFilter) => {
    setActiveFilter(filter)
    const filters = {
      post_type: filter === 'all' ? undefined : filter,
      sort_by: sortBy === 'recent' ? 'created_at' : sortBy === 'popular' ? 'upvotes' : 'upvotes',
      order: 'desc' as const
    }
    await loadPosts(filters, true)
  }

  // Handle sort changes
  const handleSortChange = async (sort: SortOption) => {
    setSortBy(sort)
    const filters = {
      post_type: activeFilter === 'all' ? undefined : activeFilter,
      sort_by: sort === 'recent' ? 'created_at' : sort === 'popular' ? 'upvotes' : 'upvotes',
      order: 'desc' as const
    }
    await loadPosts(filters, true)
  }

  const filterOptions = [
    { label: 'All', value: 'all' as ExploreFilter, icon: Filter },
    { label: 'Issues', value: 'issue' as ExploreFilter, icon: AlertTriangle },
    { label: 'Announcements', value: 'announcement' as ExploreFilter, icon: Megaphone },
    { label: 'Accomplishments', value: 'accomplishment' as ExploreFilter, icon: Trophy },
    { label: 'News', value: 'news' as ExploreFilter, icon: Clock },
  ]

  const sortOptions = [
    { label: 'Recent', value: 'recent' as SortOption },
    { label: 'Popular', value: 'popular' as SortOption },
    { label: 'Trending', value: 'trending' as SortOption },
  ]

  // Enhanced filtering and sorting with useMemo for performance
  const filteredAndSortedPosts = useMemo(() => {
    let filtered = posts.filter(post => {
      // Filter by type
      if (activeFilter !== 'all' && post.post_type !== activeFilter) return false
      
      return true
    })

    // Sort posts
    return filtered.sort((a, b) => {
      switch (sortBy) {
        case 'popular':
          return (b.upvotes + b.comment_count) - (a.upvotes + a.comment_count)
        case 'trending':
          // Simple trending algorithm: recent posts with high engagement
          const aScore = (a.upvotes + a.comment_count * 2) / Math.max(1, Math.floor((Date.now() - new Date(a.created_at).getTime()) / (1000 * 60 * 60 * 24)))
          const bScore = (b.upvotes + b.comment_count * 2) / Math.max(1, Math.floor((Date.now() - new Date(b.created_at).getTime()) / (1000 * 60 * 60 * 24)))
          return bScore - aScore
        case 'recent':
        default:
          return new Date(b.created_at).getTime() - new Date(a.created_at).getTime()
      }
    })
  }, [posts, activeFilter, sortBy])

  const handleCardClick = (post: CivicPost) => {
    const postIndex = filteredAndSortedPosts.findIndex(p => p.id === post.id)
    setSelectedPostIndex(postIndex)
    setIsDetailViewerOpen(true)
  }

  const handleDetailViewerClose = () => {
    setIsDetailViewerOpen(false)
    setSelectedPostIndex(-1)
  }

  return (
    <div className="min-h-screen bg-gray-50">
      <div className="max-w-6xl mx-auto p-4 pb-20">
        {/* Enhanced Header */}
        <div className="mb-6">
          <h1 className="text-3xl font-bold text-gray-900 mb-2">Explore</h1>
          <p className="text-gray-600">Discover what's happening in your community</p>
        </div>

        {/* Search Bar */}
        <div className="mb-6">
          <div className="relative">
            <div className="absolute inset-y-0 left-0 pl-3 flex items-center pointer-events-none">
              <Search className="h-5 w-5 text-gray-400" />
            </div>
            <input
              type="text"
              placeholder="Search posts, usernames, areas, or topics..."
              onClick={() => navigate('/search')}
              readOnly
              className="block w-full pl-10 pr-10 py-3 border border-gray-300 rounded-xl leading-5 bg-white placeholder-gray-500 focus:outline-none focus:placeholder-gray-400 focus:ring-2 focus:ring-blue-500 focus:border-blue-500 text-sm cursor-pointer"
            />
          </div>
        </div>

        {/* Filter and Sort Bar */}
        <div className="mb-6 space-y-4 sm:space-y-0 sm:flex sm:items-center sm:justify-between sm:gap-4">
          {/* Filter buttons */}
          <div className="flex-1 min-w-0 relative">
            <div className="flex gap-2 overflow-x-auto scrollbar-hide pb-2 -mb-2">
              {filterOptions.map((option) => {
                const Icon = option.icon
                const count = posts.filter(p => option.value === 'all' || p.post_type === option.value).length
                return (
                  <button
                    key={option.value}
                    onClick={() => handleFilterChange(option.value)}
                    className={`flex items-center space-x-2 px-4 py-2.5 rounded-full text-sm font-medium transition-all duration-200 whitespace-nowrap flex-shrink-0 ${
                      activeFilter === option.value
                        ? 'bg-blue-600 text-white shadow-lg shadow-blue-600/25'
                        : 'bg-white text-gray-700 border border-gray-200 hover:bg-gray-50 hover:border-gray-300'
                    }`}
                  >
                    <Icon className="w-4 h-4 flex-shrink-0" />
                    <span>{option.label}</span>
                    <span className={`px-2 py-0.5 rounded-full text-xs font-semibold flex-shrink-0 ${
                      activeFilter === option.value
                        ? 'bg-white bg-opacity-20 text-white'
                        : 'bg-gray-100 text-gray-600'
                    }`}>
                      {count}
                    </span>
                  </button>
                )
              })}
            </div>
            {/* Gradient fade indicators for scrollable content */}
            <div className="absolute top-0 right-0 w-8 h-full bg-gradient-to-l from-gray-50 to-transparent pointer-events-none sm:hidden"></div>
          </div>

          {/* Sort dropdown */}
          <div className="flex-shrink-0">
            <select
              value={sortBy}
              onChange={(e) => handleSortChange(e.target.value as SortOption)}
              className="w-full sm:w-auto px-4 py-2.5 bg-white border border-gray-200 rounded-full text-sm font-medium text-gray-700 focus:outline-none focus:ring-2 focus:ring-blue-500 focus:border-blue-500"
            >
              {sortOptions.map((option) => (
                <option key={option.value} value={option.value}>
                  {option.label}
                </option>
              ))}
            </select>
          </div>
        </div>

        {/* Results count */}
        <div className="mb-4">
          <p className="text-sm text-gray-600">
            Showing <span className="font-semibold">{filteredAndSortedPosts.length}</span> posts
            {activeFilter !== 'all' && <> in <span className="font-medium capitalize">{activeFilter}</span></>}
          </p>
        </div>

        {/* Enhanced Content Grid */}
        <div className="columns-1 sm:columns-2 lg:columns-3 xl:columns-4 gap-4 space-y-4">
          {filteredAndSortedPosts.map((post) => (
            <div 
              key={post.id}
              className="break-inside-avoid mb-4"
            >
              <ExploreCard
                post={post}
                onClick={handleCardClick}
              />
            </div>
          ))}
        </div>

        {/* Enhanced Empty State */}
        {filteredAndSortedPosts.length === 0 && (
          <div className="text-center py-16">
            <div className="w-24 h-24 bg-gray-100 rounded-full flex items-center justify-center mx-auto mb-6">
              <Filter className="w-10 h-10 text-gray-400" />
            </div>
            <h3 className="text-xl font-semibold text-gray-900 mb-3">
              No content found
            </h3>
            <p className="text-gray-500 max-w-md mx-auto mb-6">
              {activeFilter === 'all' 
                ? "No posts are available at the moment. Check back later for updates."
                : `No ${activeFilter} posts found. Try selecting a different category.`
              }
            </p>
          </div>
        )}

        {/* Infinite Scroll Detail Viewer */}
        <InfiniteScrollDetailViewer
          posts={filteredAndSortedPosts}
          initialPostIndex={selectedPostIndex >= 0 ? selectedPostIndex : 0}
          isOpen={isDetailViewerOpen}
          onClose={handleDetailViewerClose}
        />
      </div>
    </div>
  )
}

interface InfiniteScrollDetailViewerProps {
  posts: CivicPost[]
  initialPostIndex: number
  isOpen: boolean
  onClose: () => void
}

function InfiniteScrollDetailViewer({ posts, initialPostIndex, isOpen, onClose }: InfiniteScrollDetailViewerProps) {
  const [currentIndex, setCurrentIndex] = useState(initialPostIndex)
  const [isSwipeIndicatorVisible, setIsSwipeIndicatorVisible] = useState(false)
  const scrollContainerRef = useRef<HTMLDivElement>(null)
  const postRefs = useRef<(HTMLDivElement | null)[]>([])

  useEffect(() => {
    if (isOpen) {
      // Show swipe indicator briefly on mobile when first opening
      if (window.innerWidth <= 768) {
        setIsSwipeIndicatorVisible(true)
        const timer = setTimeout(() => {
          setIsSwipeIndicatorVisible(false)
        }, 3000)
        return () => clearTimeout(timer)
      }
    }
    
    // Return an empty cleanup function for all other cases
    return () => {}
  }, [isOpen])

  useEffect(() => {
    if (isOpen) {
      // Scroll to the initial post when modal opens
      const timer = setTimeout(() => {
        postRefs.current[initialPostIndex]?.scrollIntoView({ 
          behavior: 'smooth',
          block: 'center'
        })
      }, 100)
      return () => clearTimeout(timer)
    }
    
    // Return an empty cleanup function if not open
    return () => {}
  }, [isOpen, initialPostIndex])

  useEffect(() => {
    const handleScroll = () => {
      if (!scrollContainerRef.current) return

      const container = scrollContainerRef.current
      const containerHeight = container.clientHeight
      const containerCenter = containerHeight / 2

      // Find which post is currently in the center of the viewport
      let closestIndex = 0
      let closestDistance = Infinity

      postRefs.current.forEach((ref, index) => {
        if (!ref) return

        const rect = ref.getBoundingClientRect()
        const postCenter = rect.top + rect.height / 2
        const distance = Math.abs(postCenter - containerCenter)

        if (distance < closestDistance) {
          closestDistance = distance
          closestIndex = index
        }
      })

      if (closestIndex !== currentIndex) {
        setCurrentIndex(closestIndex)
      }
    }

    const container = scrollContainerRef.current
    if (container) {
      container.addEventListener('scroll', handleScroll, { passive: true })
      return () => container.removeEventListener('scroll', handleScroll)
    }
    
    // Return an empty cleanup function if no event listener was added
    return () => {}
  }, [currentIndex])

  const navigateToPost = (direction: 'up' | 'down') => {
    const newIndex = direction === 'up' 
      ? Math.max(0, currentIndex - 1)
      : Math.min(posts.length - 1, currentIndex + 1)
    
    if (newIndex !== currentIndex) {
      // Provide haptic feedback on mobile if available
      if ('vibrate' in navigator && window.innerWidth <= 768) {
        navigator.vibrate(50) // Short vibration for navigation feedback
      }
      
      postRefs.current[newIndex]?.scrollIntoView({ 
        behavior: 'smooth',
        block: 'center'
      })
    }
  }

  const handleKeyDown = (e: KeyboardEvent) => {
    if (!isOpen) return
    
    switch (e.key) {
      case 'ArrowUp':
        e.preventDefault()
        navigateToPost('up')
        break
      case 'ArrowDown':
        e.preventDefault()
        navigateToPost('down')
        break
      case 'Escape':
        onClose()
        break
    }
  }

  useEffect(() => {
    if (isOpen) {
      document.addEventListener('keydown', handleKeyDown)
      document.body.style.overflow = 'hidden'
      return () => {
        document.removeEventListener('keydown', handleKeyDown)
        document.body.style.overflow = 'unset'
      }
    }
    
    // Return an empty cleanup function if not open
    return () => {}
  }, [isOpen, currentIndex])

  // Enhanced touch handling for mobile swipe navigation
  const [touchStart, setTouchStart] = useState<{ y: number; time: number } | null>(null)
  const [swipeDirection, setSwipeDirection] = useState<'up' | 'down' | null>(null)
  const [pullToCloseDistance, setPullToCloseDistance] = useState(0)

  const handleTouchStart = (e: React.TouchEvent) => {
    const touch = e.touches[0]
    setTouchStart({ 
      y: touch.clientY,
      time: Date.now()
    })
    setSwipeDirection(null)
    setPullToCloseDistance(0)
  }

  const handleTouchMove = (e: React.TouchEvent) => {
    if (!touchStart) return
    
    const touch = e.touches[0]
    const deltaY = touch.clientY - touchStart.y
    const absDeltaY = Math.abs(deltaY)
    
    // Check for pull-to-close gesture at the top
    const container = scrollContainerRef.current
    const isAtTop = container && container.scrollTop <= 5
    
    if (isAtTop && deltaY > 0 && touch.clientY < 200) {
      // User is pulling down from the top - show pull-to-close feedback
      setPullToCloseDistance(Math.min(deltaY, 150))
      e.preventDefault()
    } else {
      setPullToCloseDistance(0)
    }
    
    // Determine swipe direction for potential navigation
    if (absDeltaY > 50 && !swipeDirection) {
      setSwipeDirection(deltaY > 0 ? 'down' : 'up')
    }
  }

  const handleTouchEnd = (e: React.TouchEvent) => {
    if (!touchStart) {
      setTouchStart(null)
      setSwipeDirection(null)
      setPullToCloseDistance(0)
      return
    }

    const touch = e.changedTouches[0]
    const deltaY = touchStart.y - touch.clientY
    const deltaTime = Date.now() - touchStart.time
    const minSwipeDistance = 100
    const maxSwipeTime = 600
    const minSwipeVelocity = 0.3

    // Check for pull-to-close gesture
    if (pullToCloseDistance > 80) {
      onClose()
      setPullToCloseDistance(0)
      setTouchStart(null)
      setSwipeDirection(null)
      return
    }

    const velocity = Math.abs(deltaY) / deltaTime

    // Check if it's at the edge of scrollable content
    const container = scrollContainerRef.current
    const isAtTop = container && container.scrollTop <= 10
    const isAtBottom = container && container.scrollTop >= container.scrollHeight - container.clientHeight - 10

    // Only trigger navigation if:
    // 1. It's a quick, intentional swipe with good velocity
    // 2. The swipe distance is significant
    // 3. User is at the edge of the scrollable content or it's a very fast swipe
    const shouldNavigate = Math.abs(deltaY) > minSwipeDistance && 
                          deltaTime < maxSwipeTime && 
                          velocity > minSwipeVelocity &&
                          (velocity > 0.8 || (deltaY > 0 && isAtTop) || (deltaY < 0 && isAtBottom))

    if (shouldNavigate) {
      e.preventDefault()
      if (deltaY > 0) {
        // Swiped up - go to next post
        navigateToPost('down')
      } else {
        // Swiped down - go to previous post
        navigateToPost('up')
      }
    }

    setTouchStart(null)
    setSwipeDirection(null)
    setPullToCloseDistance(0)
  }

  const getTypeIcon = (type: string) => {
    switch (type) {
      case 'issue': return <AlertTriangle className="w-5 h-5 text-red-500" />
      case 'announcement': return <Megaphone className="w-5 h-5 text-blue-500" />
      case 'accomplishment': return <Trophy className="w-5 h-5 text-green-500" />
      case 'news': return <Clock className="w-5 h-5 text-gray-500" />
      default: return <Clock className="w-5 h-5 text-gray-500" />
    }
  }

  const getTypeColor = (type: string) => {
    switch (type) {
      case 'issue': return 'bg-red-100 text-red-700 border-red-200'
      case 'announcement': return 'bg-blue-100 text-blue-700 border-blue-200'
      case 'accomplishment': return 'bg-green-100 text-green-700 border-green-200'
      case 'news': return 'bg-gray-100 text-gray-700 border-gray-200'
      default: return 'bg-gray-100 text-gray-700 border-gray-200'
    }
  }

  const formatNumber = (num: number) => {
    if (num >= 1000000) return `${(num / 1000000).toFixed(1)}M`
    if (num >= 1000) return `${(num / 1000).toFixed(1)}k`
    return num.toString()
  }

  const getTimestamp = (date: Date) => {
    const now = new Date()
    const diffMs = now.getTime() - date.getTime()
    const diffMins = Math.floor(diffMs / 60000)
    const diffHours = Math.floor(diffMs / 3600000)
    const diffDays = Math.floor(diffMs / 86400000)

    if (diffMins < 60) return `${diffMins}m ago`
    if (diffHours < 24) return `${diffHours}h ago`
    if (diffDays < 7) return `${diffDays}d ago`
    return date.toLocaleDateString()
  }

  if (!isOpen) return null

  return (
    <div className="fixed inset-0 bg-black z-50 flex">
      {/* Navigation sidebar - Desktop only */}
      <div className="hidden lg:flex flex-col items-center justify-center w-16 bg-black bg-opacity-50 backdrop-blur-sm">
        <button
          onClick={() => navigateToPost('up')}
          disabled={currentIndex === 0}
          className="p-3 text-white hover:bg-white hover:bg-opacity-20 rounded-full transition-colors duration-200 disabled:opacity-50 disabled:cursor-not-allowed mb-4"
        >
          <ChevronUp className="w-6 h-6" />
        </button>
        
        <div className="flex flex-col space-y-1 mb-4 max-h-40 overflow-y-auto">
          {posts.map((_, index) => (
            <button
              key={index}
              onClick={() => {
                postRefs.current[index]?.scrollIntoView({ 
                  behavior: 'smooth',
                  block: 'center'
                })
              }}
              className={`w-2 h-8 rounded-full transition-all duration-200 ${
                index === currentIndex 
                  ? 'bg-white' 
                  : 'bg-white bg-opacity-30 hover:bg-opacity-50'
              }`}
            />
          ))}
        </div>

        <button
          onClick={() => navigateToPost('down')}
          disabled={currentIndex === posts.length - 1}
          className="p-3 text-white hover:bg-white hover:bg-opacity-20 rounded-full transition-colors duration-200 disabled:opacity-50 disabled:cursor-not-allowed"
        >
          <ChevronDown className="w-6 h-6" />
        </button>
      </div>

      {/* Main content area */}
      <div className="flex-1 relative">
        {/* Mobile-optimized Header */}
        <div className="absolute top-0 left-0 right-0 z-20 bg-gradient-to-b from-black via-black/70 to-transparent">
          {/* Pull-to-close indicator */}
          {pullToCloseDistance > 0 && (
            <div 
              className="lg:hidden absolute top-2 left-1/2 transform -translate-x-1/2 transition-all duration-200"
              style={{ 
                transform: `translateX(-50%) translateY(${Math.min(pullToCloseDistance / 2, 20)}px)`,
                opacity: Math.min(pullToCloseDistance / 80, 1)
              }}
            >
              <div className="w-12 h-1 bg-white rounded-full opacity-60"></div>
              <div className="text-white text-xs mt-1 text-center">
                {pullToCloseDistance > 60 ? 'Release to close' : 'Pull to close'}
              </div>
            </div>
          )}
          
          <div className="flex items-center justify-between p-4 safe-area-top">
            <div className="flex items-center space-x-3 text-white">
              <h2 className="text-base md:text-lg font-semibold">
                {currentIndex + 1} of {posts.length}
              </h2>
              <span className="text-xs md:text-sm opacity-75 hidden sm:block">
                Swipe or use ↑↓ arrows
              </span>
            </div>
            <button
              onClick={onClose}
              className="p-3 md:p-2 text-white hover:bg-white hover:bg-opacity-20 rounded-full transition-colors duration-200 touch-manipulation"
              aria-label="Close viewer"
            >
              <X className="w-5 h-5 md:w-6 md:h-6" />
            </button>
          </div>

          {/* Mobile navigation indicators */}
          <div className="flex lg:hidden justify-center pb-2">
            <div className="flex items-center space-x-1 bg-black bg-opacity-30 backdrop-blur-sm rounded-full px-3 py-1.5">
              <div className="flex space-x-1 max-w-32 overflow-hidden">
                {posts.slice(Math.max(0, currentIndex - 2), currentIndex + 3).map((_, relativeIndex) => {
                  const actualIndex = Math.max(0, currentIndex - 2) + relativeIndex
                  return (
                    <div
                      key={actualIndex}
                      className={`w-1.5 h-1.5 rounded-full transition-all duration-200 ${
                        actualIndex === currentIndex 
                          ? 'bg-white scale-125' 
                          : 'bg-white bg-opacity-40'
                      }`}
                    />
                  )
                })}
              </div>
            </div>
          </div>

          {/* Mobile swipe hint */}
          {isSwipeIndicatorVisible && (
            <div className="lg:hidden absolute bottom-4 left-1/2 transform -translate-x-1/2 bg-black bg-opacity-60 backdrop-blur-sm text-white px-4 py-2 rounded-full text-sm animate-pulse">
              Swipe up/down to navigate
            </div>
          )}
        </div>

        {/* Mobile navigation buttons */}
        <div className="lg:hidden absolute top-1/2 left-4 right-4 z-10 flex justify-between pointer-events-none transform -translate-y-1/2">
          <button
            onClick={() => navigateToPost('up')}
            disabled={currentIndex === 0}
            className="p-4 text-white bg-black bg-opacity-40 backdrop-blur-sm hover:bg-opacity-60 rounded-full transition-all duration-200 disabled:opacity-30 disabled:cursor-not-allowed pointer-events-auto touch-manipulation"
            aria-label="Previous post"
          >
            <ChevronUp className="w-6 h-6" />
          </button>
          <button
            onClick={() => navigateToPost('down')}
            disabled={currentIndex === posts.length - 1}
            className="p-4 text-white bg-black bg-opacity-40 backdrop-blur-sm hover:bg-opacity-60 rounded-full transition-all duration-200 disabled:opacity-30 disabled:cursor-not-allowed pointer-events-auto touch-manipulation"
            aria-label="Next post"
          >
            <ChevronDown className="w-6 h-6" />
          </button>
        </div>

        {/* Scrollable posts container with improved mobile handling */}
        <div 
          ref={scrollContainerRef}
          className="h-full overflow-y-auto snap-y snap-mandatory infinite-scroll-container overscroll-y-contain"
          onTouchStart={handleTouchStart}
          onTouchMove={handleTouchMove}
          onTouchEnd={handleTouchEnd}
          style={{ 
            WebkitOverflowScrolling: 'touch',
            touchAction: 'pan-y'
          }}
        >
          {posts.map((post, index) => (
            <div
              key={post.id}
              ref={(el) => (postRefs.current[index] = el)}
              className="min-h-screen w-full snap-center flex items-center justify-center p-3 md:p-4"
            >
              <div className="max-w-4xl w-full bg-white rounded-xl md:rounded-2xl overflow-hidden shadow-2xl mx-auto">
                {/* Mobile-optimized Post header */}
                <div className="p-4 md:p-6 border-b border-gray-200">
                  <div className="flex items-start justify-between mb-4 gap-3">
                    <div className="flex items-center space-x-3 min-w-0 flex-1">
                      <div className="w-10 h-10 md:w-12 md:h-12 bg-gray-200 rounded-full flex items-center justify-center overflow-hidden flex-shrink-0">
                        {post.author.avatar_url ? (
                          <img 
                            src={post.author.avatar_url} 
                            alt={post.author.display_name} 
                            className="w-full h-full object-cover" 
                          />
                        ) : (
                          <User className="w-5 h-5 md:w-6 md:h-6 text-gray-500" />
                        )}
                      </div>
                      <div className="min-w-0 flex-1">
                        <div className="flex items-center space-x-2 mb-1">
                          <h3 className="font-semibold text-gray-900 text-sm md:text-base truncate">{post.author.display_name}</h3>
                          {post.author.verified && (
                            <CheckCircle2 className="w-4 h-4 md:w-5 md:h-5 text-blue-500 flex-shrink-0" />
                          )}
                        </div>
                        <div className="flex items-center space-x-2 text-xs md:text-sm text-gray-500">
                          <MapPin className="w-3 h-3 md:w-4 md:h-4 flex-shrink-0" />
                          <span className="truncate">{post.location}</span>
                          <span>•</span>
                          <span className="whitespace-nowrap">{getTimestamp(new Date(post.created_at))}</span>
                        </div>
                      </div>
                    </div>
                    <div className="flex flex-col sm:flex-row items-end sm:items-center space-y-2 sm:space-y-0 sm:space-x-2 flex-shrink-0">
                      <span className={`inline-flex items-center px-2 py-1 md:px-3 md:py-1.5 rounded-full text-xs md:text-sm font-semibold border ${getTypeColor(post.post_type)}`}>
                        {getTypeIcon(post.post_type)}
                        <span className="ml-1 md:ml-2 capitalize">{post.post_type}</span>
                      </span>
                      {post.post_type === 'issue' && post.status && (
                        <StatusBadge 
                          status={post.status as TicketStatus} 
                          size="sm"
                          variant="default"
                        />
                      )}
                    </div>
                  </div>
                  
                  <h1 className="text-lg md:text-2xl font-bold text-gray-900 mb-3 leading-tight">{post.title}</h1>
                </div>

                {/* Mobile-optimized Post media */}
                {(post.image || post.video) && (
                  <div className="relative bg-gray-100">
                    {post.image && (
                      <img 
                        src={post.image} 
                        alt={post.title}
                        className="w-full h-64 md:h-96 object-cover"
                      />
                    )}
                    {post.video && (
                      <div className="relative">
                        <video 
                          src={post.video}
                          className="w-full h-64 md:h-96 object-cover"
                          controls
                          preload="metadata"
                          playsInline
                        />
                      </div>
                    )}
                  </div>
                )}

                {/* Mobile-optimized Post content */}
                <div className="p-4 md:p-6">
                  <p className="text-gray-700 leading-relaxed text-sm md:text-lg mb-4 md:mb-6">
                    {post.content}
                  </p>

                  {/* Mobile-optimized Engagement section */}
                  <div className="flex flex-col sm:flex-row sm:items-center sm:justify-between pt-4 md:pt-6 border-t border-gray-200 space-y-4 sm:space-y-0">
                    <div className="flex items-center space-x-4 md:space-x-6">
                      <button className="flex items-center space-x-2 text-gray-600 hover:text-blue-600 transition-colors duration-200 touch-manipulation">
                        <ArrowUp className={`w-5 h-5 md:w-6 md:h-6 ${post.is_upvoted ? 'text-blue-500 fill-current' : ''}`} />
                        <span className={`font-semibold text-sm md:text-base ${post.is_upvoted ? 'text-blue-600' : ''}`}>
                          {formatNumber(post.upvotes)}
                        </span>
                      </button>
                      <button className="flex items-center space-x-2 text-gray-600 hover:text-red-600 transition-colors duration-200 touch-manipulation">
                        <ArrowDown className={`w-5 h-5 md:w-6 md:h-6 ${post.is_downvoted ? 'text-red-500 fill-current' : ''}`} />
                        <span className={`font-semibold text-sm md:text-base ${post.is_downvoted ? 'text-red-600' : ''}`}>
                          {formatNumber(post.downvotes)}
                        </span>
                      </button>
                      <button className="flex items-center space-x-2 text-gray-600 hover:text-blue-600 transition-colors duration-200 touch-manipulation">
                        <MessageCircle className="w-5 h-5 md:w-6 md:h-6" />
                        <span className="font-semibold text-sm md:text-base">{formatNumber(post.comment_count)}</span>
                      </button>
                    </div>
                    <div className="flex items-center justify-center sm:justify-end space-x-2 md:space-x-3">
                      <button className="p-2 md:p-2 hover:bg-gray-100 rounded-full transition-colors duration-200 touch-manipulation">
                        <Heart className={`w-5 h-5 md:w-6 md:h-6 ${post.is_upvoted ? 'text-red-500 fill-current' : 'text-gray-400'}`} />
                      </button>
                      <button className="p-2 md:p-2 hover:bg-gray-100 rounded-full transition-colors duration-200 touch-manipulation">
                        <Bookmark className={`w-5 h-5 md:w-6 md:h-6 ${post.is_saved ? 'text-yellow-500 fill-current' : 'text-gray-400'}`} />
                      </button>
                      <button className="p-2 md:p-2 hover:bg-gray-100 rounded-full transition-colors duration-200 touch-manipulation">
                        <Share2 className="w-5 h-5 md:w-6 md:h-6 text-gray-400" />
                      </button>
                    </div>
                  </div>

                  {/* Mobile-optimized Comments preview */}
                  {post.comment_count > 0 && (
                    <div className="mt-4 md:mt-6 pt-4 md:pt-6 border-t border-gray-200">
                      <h4 className="font-semibold text-gray-900 mb-3 md:mb-4 text-sm md:text-base">
                        Comments ({post.comment_count})
                      </h4>
                      <div className="space-y-3 md:space-y-4 max-h-32 md:max-h-40 overflow-y-auto">
                        <div className="text-sm text-gray-500 italic">
                          {post.comment_count} {post.comment_count === 1 ? 'comment' : 'comments'} - Click to view
                        </div>
                      </div>
                      {post.comment_count > 0 && (
                        <button className="text-blue-600 text-xs md:text-sm font-medium mt-2 md:mt-3 hover:text-blue-700 touch-manipulation">
                          View all {post.comment_count} comments
                        </button>
                      )}
                    </div>
                  )}
                </div>
              </div>
            </div>
          ))}
        </div>
      </div>
    </div>
  )
}<|MERGE_RESOLUTION|>--- conflicted
+++ resolved
@@ -1,10 +1,6 @@
-<<<<<<< HEAD
 import { useState, useMemo, useEffect, useRef, useCallback } from 'react'
 import { useNavigate } from 'react-router-dom'
-=======
-import { useState, useMemo, useEffect, useRef } from 'react'
 import { StatusBadge, StatusIndicator, TicketStatus } from '../components/UI/TicketStatus'
->>>>>>> d4e80893
 import { Filter, Play, MessageCircle, ArrowUp, ArrowDown, Clock, AlertTriangle, CheckCircle2, Megaphone, Trophy, Search, X, MapPin, User, Heart, Bookmark, Share2, ChevronUp, ChevronDown } from 'lucide-react'
 import { usePosts } from '../contexts/PostContext'
 import { CivicPost } from '../types'
